from fairseq import options, utils
from fairseq.models import (
    FairseqLanguageModel,
    register_model,
    register_model_architecture,
)
from fairseq.models.typed_transformer import (
    Embedding,
    TransformerEncoder,
)
from fairseq.models.conv_encoder import (
    ConvEncoder,
    FullConvEncoder,
    SingleKernelFullConvEncoder,
    SingleKernelFullDeConvEncoder,
)
from fairseq.modules import PositionalEmbedding

import torch
from torch.nn import functional as F
from torch import nn

from fairseq.models.typed_transformer import TransformerDecoder as TypedTransformerDecoder
import numpy as np
import math
DEFAULT_MAX_SOURCE_POSITIONS = 1024
DEFAULT_MAX_TARGET_POSITIONS = 1024


def parse_kernel_and_strides(kernel, stride):
    def _parse(inpt):
        return list(map(int, inpt.split(",")))

    def _parse_kernels(inpt):
        return [list(map(int, ii.split('-'))) for ii in inpt.split(",")]

    kernels = _parse_kernels(kernel)
    check = [len(ii) == 1 for ii in kernels]
    if all(check):
        kernels = [ii[0] for ii in kernels]
    return kernels, _parse(stride)


def print_stats(stats):
    for k, v in stats.items():
        print("{} = {}".format(k, v.item()))


class Quantize(nn.Module):
    def __init__(self, args, dim, n_embed, decay=0.99, eps=1e-5, param_emb=False):
        super().__init__()

        self.dim = dim
        self.n_embed = n_embed
        self.decay = decay
        self.eps = eps

        self.soft = args.soft_em
        self.max_temp = args.soft_max_temp
        self.min_temp = args.soft_min_temp
        self.diff_temp = self.max_temp - self.min_temp
        self.anneal_steps = args.soft_temp_anneal_steps
        self.samples = args.soft_samples
        self.disable_mea = getattr(args, 'disable_mea', 0)
        self.is_emb_param = param_emb
        if param_emb:
            self.embed = nn.Parameter(torch.normal(mean=0, std=dim ** -0.5, size=(dim, n_embed+1)), requires_grad=True)
            n_embed += 1
            self.n_embed = n_embed
        elif self.disable_mea:
            self.embed = nn.Parameter(torch.normal(mean=0, std=dim ** -0.5, size=(dim, n_embed)), requires_grad=True)
        else:
            # embed = torch.randn(dim, n_embed)
            embed = torch.normal(mean=0, std=dim ** -0.5, size=(dim, n_embed))
            self.register_buffer('embed', embed)

<<<<<<< HEAD
        # embed = torch.randn(dim, n_embed)
        embed = torch.normal(mean=0, std=dim ** -0.5, size=(dim, n_embed))
        self.register_buffer('embed', embed)
=======
>>>>>>> 588722d0
        self.register_buffer('cluster_size', torch.zeros(n_embed))
        self.register_buffer('embed_avg', self.embed.clone())

        self.exploration_steps = args.quantize_explore_steps
        self.most_attend_k = int(self.n_embed * 0.6)

    def get_temperature(self, updates):
        if updates == -1:
            return self.min_temp
        return self.min_temp if updates >= self.anneal_steps else ((updates * 1.0 / self.anneal_steps) * self.diff_temp + self.min_temp)

    def forward(self, input, input_mask, updates=-1, prefix=""):
        '''
        :param input: T x batch x C, number of channels: dimension C
        :param input_mask: T x batch
        :return:
        '''

        if self.is_emb_param and not self.disable_mea:
            embed = self.embed.detach()
        else:
            embed = self.embed

        # S = T x B
        flatten = input.reshape(-1, self.dim)  # S x C
        dist = (
            flatten.pow(2).sum(1, keepdim=True)  # S x 1
            - 2 * flatten @ embed   # S x C @ C x K
            + embed.pow(2).sum(0, keepdim=True)  # 1 x K
        )  # S x K

        if self.is_emb_param:
            dist[:, -1] = float('inf')

        if self.training and updates < self.exploration_steps:
            sorted_cluster_size, sorted_indices = torch.sort(self.cluster_size, descending=True)
            most_attend_codes = sorted_indices[:self.most_attend_k]
            dist = dist.index_fill_(1, most_attend_codes, float('inf'))

        if self.soft and self.training:
            tau = self.get_temperature(updates)
            embed_ind = torch.multinomial(F.softmax(-dist / tau, -1), self.samples, replacement=True)  # S x samples
            embed_onehot = F.one_hot(embed_ind, self.n_embed).type_as(flatten).mean(1)  # S x samples x K -> S x K
            quantize = (embed_onehot @ embed.transpose(0, 1)).view(input.size(0), input.size(1), self.dim)
        else:
            _, embed_ind = (-dist).max(1)  # S
            embed_onehot = F.one_hot(embed_ind, self.n_embed).type_as(flatten)  # S x K
            quantize = self.embed_code(embed_ind.view(*input.shape[:-1]))  # T X batch x C

        # todo: this is for debugging, comment it later
        stats = {}
        # batch = embed_ind.size(1)
        # lengths = torch.sum(input_mask, dim=0)
        # avg = input.new_zeros((batch))
        # masked_embed_inds = embed_ind * input_mask.type_as(embed_ind) + torch.ones_like(embed_ind) * -1 * (1 - input_mask.type_as(embed_ind))
        # for ii in range(batch):
        #     avg[ii] = len(torch.unique(masked_embed_inds[:, ii])) - 1
        # tot_unique_per_batch = len(torch.unique(masked_embed_inds)) - 1
        # avg_unique_per_example = torch.sum(avg / lengths.type_as(avg)) / batch
        # stats['tot unique latents per batch'] = tot_unique_per_batch
        # stats['avg unique latents per example'] = avg_unique_per_example

        effective_units = 1.0 / embed_onehot[input_mask.view(-1)].mean(0).pow(2).sum()
        stats[prefix + 'effective latents per batch'] = effective_units
        if self.training:
            unmasked_flatten = torch.masked_select(flatten, input_mask.view(-1, 1)).contiguous().view(-1, self.dim)  # num_latents x C
            unmasked_embed_onehot = torch.masked_select(embed_onehot, input_mask.view(-1, 1)).contiguous().view(-1, self.n_embed)  # num_latents x K

            cluster_sum = unmasked_embed_onehot.sum(0)
            if torch.cuda.device_count() > 1:
                torch.distributed.all_reduce(cluster_sum)
            self.cluster_size.data.mul_(self.decay).add_(
                1 - self.decay, cluster_sum
            )

            if not self.disable_mea:
                embed_sum = unmasked_flatten.transpose(0, 1) @ unmasked_embed_onehot  # C x K
                if torch.cuda.device_count() > 1:
                    torch.distributed.all_reduce(embed_sum)
                self.embed_avg.data.mul_(self.decay).add_(
                    1 - self.decay, embed_sum
                )
                n = self.cluster_size.sum()
                cluster_size = (
                    (self.cluster_size + self.eps) / (n + self.n_embed * self.eps) * n
                )
                embed_normalized = self.embed_avg / cluster_size.unsqueeze(0)

                with torch.no_grad():
                    self.embed.data.copy_(embed_normalized)

            # stats[prefix + 'moving_avg_cluster_mean'] = torch.mean(self.cluster_size)
            # stats[prefix + 'moving_avg_cluster_var'] = torch.var(self.cluster_size)

        input_mask = input_mask.type_as(input)
        quantize = quantize * input_mask.unsqueeze(-1)
        input = input * input_mask.unsqueeze(-1)
        diff = (quantize.detach() - input).pow(2).mean()

        if self.disable_mea:
            diff = diff + (quantize - input.detach()).pow(2).mean()
        quantize = input + (quantize - input).detach()

        if self.is_emb_param and self.soft:
            # this will be used to train AT prior
            _, embed_ind = (-dist).max(1)
        return quantize, diff, embed_ind, stats

    def embed_code(self, embed_id):
        return F.embedding(embed_id, self.embed.transpose(0, 1))


@register_model('vqvae_lm')
class VQVAE(FairseqLanguageModel):
    def __init__(self, args, text_encoder, text_conv_encoder, text_decoder, bottom_quantizer, global_quantizer, code_prior):
        super().__init__(text_decoder)
        self.text_encoder = text_encoder
        self.text_conv_encoder = text_conv_encoder
        self.bottom_quantizer = bottom_quantizer
        self.global_quantizer = global_quantizer

        self.bottom_conv_kernel_size, self.bottom_conv_strides = \
            parse_kernel_and_strides(args.bottom_conv_kernel_size, args.bottom_conv_stride)

        self.pad_index = text_decoder.padding_idx

        self.add_latent_position = args.add_latent_positions
        if self.add_latent_position:
            self.latent_positional_embedding = PositionalEmbedding(
            args.max_source_positions, self.bottom_quantizer.dim, self.pad_index,
            learned=args.decoder_learned_pos,
        )

        self.word_drop_rate = args.drop_word_prob
        self.pretrain_steps = args.pretrain_steps
        self.encoder_context_window = args.context_window

        self.encoder_opt_dropout = getattr(args, 'encoder_opt_dropout', 0.0)
        self.encoder_form = getattr(args, 'encoder_form', 'mix')
        self.shrink_ratio = getattr(args, 'shrink_ratio', 8)

        self.args = args
        # todo: add append
        if args.use_deconv:
            self.aug_input = 'add'
        else:
            self.aug_input = 'none'  # prepend as prefix with mask?

        self.aug_loss = getattr(args, 'aug_loss', None)
        if self.aug_loss is not None:
            self.share_emb = getattr(args, 'share_aug_softmax_with_emb', 0)
            if self.aug_loss == 'code_bow':
                self.latent_positional_embedding = PositionalEmbedding(
                    self.shrink_ratio, self.bottom_quantizer.dim, self.shrink_ratio+1,
                    learned=args.decoder_learned_pos,)
            if not self.share_emb:
                self.word_predict_out = nn.Parameter(torch.Tensor(len(self.decoder.dictionary), args.encoder_embed_dim))
                nn.init.normal_(self.embed_out, mean=0, std=self.output_embed_dim ** -0.5)

        self.code_prior = code_prior

    @staticmethod
    def add_args(parser):
        """Add model-specific arguments to the parser."""
        # fmt: off

        ### general arguments for all components
        parser.add_argument('--activation-fn',
                            choices=utils.get_available_activation_fns(),
                            help='activation function to use')
        parser.add_argument('--dropout', type=float, metavar='D',
                            help='dropout probability')
        parser.add_argument('--attention-dropout', type=float, metavar='D',
                            help='dropout probability for attention weights')
        parser.add_argument('--activation-dropout', '--relu-dropout', type=float, metavar='D',
                            help='dropout probability after activation in FFN.')
        parser.add_argument('--encoder-normalize-before', action='store_true',
                            help='apply layernorm before each encoder block')
        parser.add_argument('--encoder-learned-pos', action='store_true',
                            help='use learned positional embeddings in the encoder')
        parser.add_argument('--decoder-learned-pos', action='store_true',
                            help='use learned positional embeddings in the decoder')
        parser.add_argument('--decoder-normalize-before', action='store_true',
                            help='apply layernorm before each decoder block')

        parser.add_argument('--share-all-embeddings', action='store_true',
                            help='share encoder, decoder and output embeddings'
                                 ' (requires shared dictionary and embed dim)')
        parser.add_argument('--no-token-positional-embeddings', default=False, action='store_true',
                            help='if set, disables positional embeddings (outside self attention)')
        parser.add_argument('--adaptive-softmax-cutoff', metavar='EXPR',
                            help='comma separated list of adaptive softmax cutoff points. '
                                 'Must be used with adaptive_loss criterion'),
        parser.add_argument('--adaptive-softmax-dropout', type=float, metavar='D',
                            help='sets adaptive softmax dropout for the tail projections')
        # args for "Cross+Self-Attention for Transformer Models" (Peitz et al., 2019)
        parser.add_argument('--no-cross-attention', default=False, action='store_true',
                            help='do not perform cross-attention')
        parser.add_argument('--cross-self-attention', default=False, action='store_true',
                            help='perform cross+self-attention')
        parser.add_argument('--layer-wise-attention', default=False, action='store_true',
                            help='perform layer-wise attention (cross-attention or cross+self-attention)')

        # TODO: add pretrained latent embedding path
        parser.add_argument('--encoder-embed-path', type=str, metavar='STR',
                            help='path to pre-trained encoder embedding')
        parser.add_argument('--decoder-embed-path', type=str, metavar='STR',
                            help='path to pre-trained decoder embedding')

        # arguments for text encoder (transformer)
        parser.add_argument('--encoder-embed-dim', type=int, metavar='N',
                            help='encoder embedding dimension')
        parser.add_argument('--encoder-ffn-embed-dim', type=int, metavar='N',
                            help='encoder embedding dimension for FFN')
        parser.add_argument('--encoder-layers', type=int, metavar='N',
                            help='num encoder layers')
        parser.add_argument('--encoder-attention-heads', type=int, metavar='N',
                            help='num encoder attention heads')

        # arguments for bottom level convolutional text encoder
        parser.add_argument('--bottom-conv-kernel-size', type=str,
                            help='[format: 1,2,3], kernel sizes for the bottom latent variables conv layers, '
                                 'with transformer encoder outputs as inputs,'
                                 'to use multi-channel CNN, use the format of [2-3-4,5-7]')
        parser.add_argument("--bottom-conv-stride", type=str,
                            help='[format: 2,2,2], strides for the bottom latent variables conv layers')

        # arguments for the bottom level quantization
        parser.add_argument('--bottom-latent-dim', type=int,
                            help='bottom code book dimension')
        parser.add_argument('--bottom-latent-k', type=int,
                            help='bottom code book size')

        # shared arguments for code books (soft em)
        parser.add_argument('--soft-em', type=int,
                            help='use soft EM for bottom latent codes')
        parser.add_argument('--soft-max-temp', type=float,
                            help='0 < tau < 1, makes the softmax sharper; tau > 1, makes the softmax smoother')
        parser.add_argument('--soft-min-temp', type=float,
                            help='0 < tau < 1, makes the softmax sharper; tau > 1, makes the softmax smoother')
        parser.add_argument('--soft-temp-anneal-steps', type=int,
                            help='0, no anneal, take min temp; otherwise anneal from max to min temp within this steps')
        parser.add_argument('--soft-samples', type=int,
                            help='number of samples used in multinomial distribution to create soft samples')

        # todo: condition (attention) on the top level discrete representations and add condition to the typed TransformerEncoderLayer
        # arguments for the bottom level discrete latent variable encoder (transformer)
        #--bottom-encoder-embed-dim = --bottom-latent-dim
        parser.add_argument('--use-bottom-quantants-encoder', type=int, metavar='N')
        parser.add_argument('--bottom-encoder-ffn-embed-dim', type=int, metavar='N',
                            help='encoder embedding dimension for FFN')
        parser.add_argument('--bottom-encoder-layers', type=int, metavar='N',
                            help='num encoder layers')
        parser.add_argument('--bottom-encoder-attention-heads', type=int, metavar='N',
                            help='num encoder attention heads')

        # arguments for text decoder (transformer)
        parser.add_argument('--decoder-embed-dim', type=int, metavar='N',
                            help='decoder embedding dimension')
        parser.add_argument('--decoder-ffn-embed-dim', type=int, metavar='N',
                            help='decoder embedding dimension for FFN')
        parser.add_argument('--decoder-layers', type=int, metavar='N',
                            help='num decoder layers')
        parser.add_argument('--decoder-attention-heads', type=int, metavar='N',
                            help='num decoder attention heads')
        parser.add_argument('--share-decoder-input-output-embed', action='store_true',
                            help='share decoder input and output embeddings')

        parser.add_argument('--drop-word-prob', type=float,
                            help='probability of drop words of decoder inputs')  # todo: remove

        # other discrete variables
        parser.add_argument('--use-global-quantant', type=int,
                            help='if use bos to create global quantization vector')
        parser.add_argument('--global-latent-dim', type=int,
                            help='global representaion code book dimension')
        parser.add_argument('--global-latent-k', type=int,
                            help='global code book size')
        # ablations
        parser.add_argument('--pretrain-steps', type=int, metavar='N')  # todo: remove
        parser.add_argument('--add-latent-positions', type=int)
        parser.add_argument('--context-window', type=int, default=0)
        parser.add_argument('--encoder-opt-dropout', type=float, default=0.)
        parser.add_argument('--encoder-form', type=str, default='mix', choices=['mix', 'conv', 'append'],
                            help='mix=transformer+cnn, conv=fully cnn, append=transformer+pending positional embedding')
        parser.add_argument('--shrink-ratio', type=int, default=8,
                            help='used for append')

        parser.add_argument('--use-deconv', type=int, default=0,
                            help='apply deconvolution to latent vectors')
        parser.add_argument('--quantize-explore-steps', type=int, default=-1,)
        # this can learn semantic mapping?
        parser.add_argument('--aug-loss', default=None, choices=['deconv_predict', 'code_bow'])
        parser.add_argument('--aug-loss-weight', default=0.2, type=float)
        parser.add_argument('--share-aug-softmax-with-emb', default=0, type=int)
        parser.add_argument('--use-seg-pos-emb', default=0, type=int,
                            help='used when encoder form is append')
        parser.add_argument('--use-stride-first', default=0, type=int)

        # joint train with an autoregressive AT on latent codes
        parser.add_argument('--add-at-prior', default=0, type=int,
                            help='a 4 layer transformer decoder, share embedding with code book')
        parser.add_argument('--at-prior-loss-start-steps', default=10000, type=int)
        parser.add_argument('--at-prior-loss-anneal-steps', default=10000, type=int)
        parser.add_argument('--at-prior-loss-min-weight', default=0.1, type=float)
        parser.add_argument('--at-prior-loss-max-weight', default=1.0, type=float)

        # two-scale conv latents, with an additional broader-scale conv
        parser.add_argument('--wide-conv-kernel-size', type=str,
                            help='[format: 1,2,3], kernel sizes for the bottom latent variables conv layers, '
                                 'with transformer encoder outputs as inputs,'
                                 'to use multi-channel CNN, use the format of [2-3-4,5-7]')
        parser.add_argument("--wide-conv-stride", type=str,
                            help='[format: 2,2,2], strides for the bottom latent variables conv layers')
        parser.add_argument('--wide-latent-dim', type=int,
                            help='bottom code book dimension')
        parser.add_argument('--wide-latent-k', type=int,
                            help='bottom code book size')

        # use word-prediction as decoder on top of the deconv
        parser.add_argument('--use-word-predict', type=int, default=0)
        parser.add_argument('--disable-mea', type=int, default=0)

    @classmethod
    def build_model(cls, args, task):
        """Build a new model instance."""

        # make sure all arguments are present in older models
        base_architecture(args)

        if not hasattr(args, 'max_source_positions'):
            args.max_source_positions = DEFAULT_MAX_SOURCE_POSITIONS
            args.max_target_positions = DEFAULT_MAX_SOURCE_POSITIONS
        else:
            args.max_source_positions = args.max_source_positions
            args.max_target_positions = args.max_source_positions

        src_dict = task.source_dictionary

        def build_embedding(dictionary, embed_dim, path=None):
            num_embeddings = len(dictionary)
            padding_idx = dictionary.pad()
            emb = Embedding(num_embeddings, embed_dim, padding_idx)
            # if provided, load from preloaded dictionaries
            if path:
                embed_dict = utils.parse_embedding(path)
                utils.load_embedding(embed_dict, dictionary, emb)
            return emb

        # though there is only one language for the LM, we still stick to encoder and decoder for clarity
        if args.share_all_embeddings:
            if args.encoder_embed_dim != args.decoder_embed_dim:
                raise ValueError(
                    '--share-all-embeddings requires --encoder-embed-dim to match --decoder-embed-dim')
            if args.decoder_embed_path and (
                    args.decoder_embed_path != args.encoder_embed_path):
                raise ValueError('--share-all-embeddings not compatible with --decoder-embed-path')
            encoder_embed_tokens = build_embedding(
                src_dict, args.encoder_embed_dim, args.encoder_embed_path
            )
            decoder_embed_tokens = encoder_embed_tokens
            args.share_decoder_input_output_embed = True
        else:
            encoder_embed_tokens = build_embedding(
                src_dict, args.encoder_embed_dim, args.encoder_embed_path
            )
            decoder_embed_tokens = build_embedding(
                src_dict, args.decoder_embed_dim, args.decoder_embed_path
            )

        text_encoder, text_conv_encoder = cls.build_encoder(args, src_dict, encoder_embed_tokens)
        text_decoder = cls.build_decoder(args, src_dict, decoder_embed_tokens)

        bottom_quantizer = cls.build_quantizer(args)

        if args.use_global_quantant:
            if args.global_latent_dim != args.decoder_embed_dim:
                assert args.decoder_embed_dim % args.global_latent_dim == 0
                k_global_codes = args.decoder_embed_dim // args.global_latent_dim
            else:
                k_global_codes = 1
            global_quantizer = nn.ModuleList([Quantize(args, args.global_latent_dim, args.global_latent_k) for _ in range(k_global_codes)])
        else:
            global_quantizer = None

        if args.add_at_prior:
            code_prior = TypedTransformerDecoder(
                args,
                None,
                bottom_quantizer.embed.t(),  # n x emb_dim: nn.Parameter
                args.decoder_embed_dim, args.decoder_attention_heads,
                1024, args.decoder_output_dim,
                args.max_source_positions, 4,
                encoder_embed_dim=args.bottom_latent_dim,
                no_encoder_attn=True,
                dict_size=args.bottom_latent_k+1,
            )
        else:
            code_prior = None

        return VQVAE(args, text_encoder, text_conv_encoder, text_decoder, bottom_quantizer,
                     global_quantizer, code_prior)

    @classmethod
    def build_encoder(cls, args, src_dict, embed_tokens):
        if args.encoder_form != 'append':
            kernels, strides = parse_kernel_and_strides(args.bottom_conv_kernel_size, args.bottom_conv_stride)
        args.shrink_ratio = np.prod(strides)
        if args.encoder_form == 'mix':
            text_encoder = TransformerEncoder(args, src_dict, embed_tokens, args.max_source_positions,
                                              args.encoder_layers, args.encoder_embed_dim, args.encoder_attention_heads,
                                              args.encoder_ffn_embed_dim)
            text_conv_encoder = ConvEncoder(args.encoder_embed_dim, kernels, strides, args.bottom_latent_dim)
        elif args.encoder_form == 'conv':
            if isinstance(kernels[0], int):
                # kernels are the same
                text_encoder = SingleKernelFullConvEncoder(args, args.encoder_embed_dim, kernels, strides, args.bottom_latent_dim,
                                           embed_tokens, src_dict)
            else:
                # multiple-kernels in one layer
                text_encoder = FullConvEncoder(args, args.encoder_embed_dim, kernels, strides, args.bottom_latent_dim,
                                           embed_tokens, src_dict)
            if args.use_deconv:
                # let's misuse the conv_encoder for deconvolutional encodder
                text_conv_encoder = SingleKernelFullDeConvEncoder(args.encoder_embed_dim, kernels[::-1], strides[::-1], src_dict)
            else:
                text_conv_encoder = None
        elif args.encoder_form == 'append':
            text_encoder = TransformerEncoder(args, src_dict, embed_tokens, args.max_source_positions,
                                              args.encoder_layers, args.encoder_embed_dim, args.encoder_attention_heads,
                                              args.encoder_ffn_embed_dim)
            text_conv_encoder = None
        else:
            raise NotImplementedError

        return text_encoder, text_conv_encoder

    @classmethod
    def build_quantizer(cls, args):
        bottom_quantizer = Quantize(args, args.bottom_latent_dim, args.bottom_latent_k, param_emb=args.add_at_prior)
        return bottom_quantizer

    @classmethod
    def build_decoder(cls, args, tgt_dict, embed_tokens):
        if args.use_word_predict:
            return None
        elif args.no_cross_attention:
            from fairseq.models.transformer import TransformerDecoder
            text_decoder = TransformerDecoder(
                args, tgt_dict, embed_tokens, no_encoder_attn=True,
            )
        else:
            text_decoder = TypedTransformerDecoder(
                args,
                tgt_dict,
                embed_tokens,
                args.decoder_embed_dim, args.decoder_attention_heads,
                args.decoder_ffn_embed_dim, args.decoder_output_dim,
                args.max_source_positions, args.decoder_layers,
                encoder_embed_dim=args.bottom_latent_dim,
                no_encoder_attn=getattr(args, 'no_cross_attention', False),
            )
        return text_decoder

    def mask_words(self, src_tokens, lengths):
        batch = src_tokens.size(0)
        src_masks = src_tokens.eq(self.pad_index) | src_tokens.eq(self.decoder.dictionary.bos())
        full_length = src_tokens.size(1)
        if full_length <= 2:
            return src_tokens
        mask_lengths = (lengths.float() * self.word_drop_rate).long()
        mask = torch.arange(full_length).to(src_tokens.device).unsqueeze(0).expand(batch, full_length).ge(
            mask_lengths.unsqueeze(1))
        mask = mask.long()
        scores = src_tokens.clone().float().uniform_()
        scores.masked_fill_(src_masks, -1)
        sorted_values, sorted_idx = torch.sort(scores, dim=-1, descending=True)
        mask = mask.scatter(1, sorted_idx, mask)  # 0 are dropped words
        src_tokens[(1 - mask).bool()] = self.pad_index
        return src_tokens

    def spacing_mask_words(self, src_tokens, lengths):
        if np.random.uniform() > 0.85:
            return src_tokens
        valid_lengths = (lengths - 1) / self.shrink_ratio + 1
        max_length = torch.max(valid_lengths).item()
        max_src_length = src_tokens.size(1)
        valid_index = torch.arange(max_length, device=lengths.device).type_as(lengths).expand(len(lengths), max_length)
        valid_start_idx = valid_index * self.shrink_ratio
        rand1 = torch.randint(1, min(self.shrink_ratio, max_src_length), (src_tokens.size(0),))
        rand = torch.randint_like(valid_start_idx, 0, self.shrink_ratio)
        rand[:, 0] = rand1
        source_mask_index = rand + valid_start_idx
        unmask_local_mask = ((source_mask_index >= max_src_length) | (source_mask_index <= 0))
        first_index = source_mask_index[:, 0].unsqueeze(1).expand(len(lengths), max_length)
        source_mask_index = source_mask_index * ((~unmask_local_mask).long()) + first_index * unmask_local_mask.long()
        assert torch.all(source_mask_index < max_src_length)
        src_tokens = src_tokens.scatter(1, source_mask_index, self.pad_index)
        return src_tokens

    def create_mask(self, tokens):
        if self.encoder_context_window == 0:
            return None
        else:
            T = tokens.size(1)
            a = torch.arange(T).type_as(tokens).unsqueeze(0).expand(T, T)
            b = (torch.arange(T).type_as(tokens) - self.encoder_context_window).unsqueeze(1).expand(T, T)
            c = (torch.arange(T).type_as(tokens) + self.encoder_context_window).unsqueeze(1).expand(T, T)
            return (~((a <= c) | (a >= b))).float()

    def create_aug_input(self, src_tokens, lengths):
        append_lengths = (lengths - 1) / self.shrink_ratio + 1
        max_length = torch.max(append_lengths).item()
        mask = torch.arange(max_length, device=lengths.device).type_as(lengths).expand(len(lengths), max_length)
        mask = mask < append_lengths.unsqueeze(1)  # B x L
        aug_tokens = src_tokens.new_ones((src_tokens.size(0), max_length)).fill_(self.text_encoder.dictionary.bos_index)
        aug_tokens = aug_tokens.masked_fill(~mask, self.text_encoder.dictionary.pad_index)
        return aug_tokens, mask

    def forward(self, decoder_tokens, lengths, full_tokens, update_steps, **kwargs):
        mask, diff, quantize_out, quantize_stats, codes = self.forward_encoder(full_tokens, lengths, update_steps)

        code_prior = {'code_prior_logits': quantize_out['code_prior_logits'] if self.code_prior is not None else None,
                      'code_prior_gold': quantize_out['code_prior_gold'] if self.code_prior is not None else None,}
        if self.code_prior is not None:
            del quantize_out['code_prior_logits']
            del quantize_out['code_prior_gold']

        if self.training and self.word_drop_rate > 0.0:
            decoder_tokens = self.spacing_mask_words(decoder_tokens, lengths)
            # decoder_tokens = self.mask_words(decoder_tokens, lengths)
        decoder_out = self.forward_decoder(decoder_tokens, encoder_out=quantize_out)
        logits = decoder_out[0]
        return logits, diff, quantize_stats, mask.sum().type_as(diff), codes, quantize_out['word_predict'], code_prior

    def forward_encoder(self, full_tokens, lengths, update_steps=-1, extrac_code_only=False):
        """
                output of text encoder
                {
                    'encoder_out': x,  # T x B x C
                    'encoder_padding_mask': encoder_padding_mask,  # B x T
                    'encoder_embedding': encoder_embedding,  # B x T x C
                    'encoder_states': encoder_states,  # List[T x B x C]
                }
                """
        pad_num = 0
        max_len = full_tokens.size(1)

        if self.encoder_form == 'mix':
            encoder_attn_mask = self.create_mask(full_tokens)
            text_encoder_out = self.text_encoder(full_tokens, attn_mask=encoder_attn_mask)
            encodings = text_encoder_out['encoder_out']

            # encoding_mask = (~text_encoder_out['encoder_padding_mask']).type_as(text_encoder_out['encoder_out'])
            encoding_mask = (~(full_tokens.eq(self.pad_index) | full_tokens.eq(self.decoder.dictionary.bos()))).type_as(
                text_encoder_out['encoder_out'])
            conv_inpt = encodings * (encoding_mask.transpose(0, 1).unsqueeze(-1))  # T x B x C

            # !!!!!!!!!!!!! the output mask sets padding to be False
            # text_conv_out: T' x batch x C'
            # mask: batch x T'
            text_conv_out, mask = self.text_conv_encoder(conv_inpt.permute(1, 2, 0),
                                                         lengths)  # B x C x T -> T' x B x C', C' = latent_dim
        elif self.encoder_form == 'conv':
            if self.args.use_deconv:
                if (max_len - 1) % self.shrink_ratio != 0:
                    pad_num = math.ceil((max_len - 1) / self.shrink_ratio) * self.shrink_ratio + 1 - max_len
                    full_tokens = torch.cat([full_tokens, full_tokens.new_full((full_tokens.size(0), pad_num), self.pad_index)], dim=1)
            text_conv_out, mask = self.text_encoder(full_tokens, lengths, pad_num)
        elif self.encoder_form == 'append':
            aug_tokens, mask = self.create_aug_input(full_tokens, lengths)
            text_encoder_out = self.text_encoder(full_tokens, auxilary_tokens=aug_tokens)
            text_conv_out = text_encoder_out['encoder_out'][full_tokens.size(1):, :, :]  # T' x B x C
        else:
            raise NotImplementedError

        if self.add_latent_position:
            dummy_batch = full_tokens.new_zeros((mask.size(0), mask.size(1))).masked_fill(~mask, self.pad_index)
            text_conv_out = text_conv_out + self.latent_positional_embedding(dummy_batch).transpose(0, 1)

        if self.encoder_opt_dropout > 0.0:
            text_conv_out = F.dropout(text_conv_out, p=self.encoder_opt_dropout, training=self.training)

        word_predict = None
        if self.bottom_quantizer is not None and (update_steps > self.pretrain_steps or not self.training):
            # diff is the loss to update the enocder
            # quantize: masked T X batch x C; diff: scalar; embed_ind: T x batch
            quantize, diff, embed_ind, quantize_stats = self.bottom_quantizer(text_conv_out,
                                                                              mask.transpose(0, 1).contiguous(),
                                                                              updates=update_steps)
            if self.code_prior is not None:
                embed_ind = embed_ind.view(*text_conv_out.shape[:-1])  # T' x batch
                masked_prior_input = embed_ind.t().masked_fill(~mask, self.args.bottom_latent_k)  # batch x T'
                prior_input = masked_prior_input[:, :-1]
                prior_output = self.code_prior(prior_input)
                prior_logits = prior_output[0]
                if masked_prior_input.size(1) == 1:
                    prior_pesudo_gold = masked_prior_input
                else:
                    prior_pesudo_gold = masked_prior_input[:, 1:]  # batch x T'
            else:
                prior_logits = None
                prior_pesudo_gold = None

            # assume currently we are using deconv, so the input are padded to be multiple times of the shrink_ratio + 1
            if self.training and self.aug_loss == 'code_bow':
                # T' x batch x C -> batch x T x C
                T_prime, batch_size, D = quantize.size()
                expand_quantize = quantize.transpose(0, 1).unsqueeze(2).expand(batch_size, T_prime, self.shrink_ratio, D).reshape(batch_size, -1, D)
                expand_quantize = expand_quantize[:, :max_len, :]  # B x T x C
                code_index = torch.arange(max_len).unsqueeze(0).type_as(full_tokens) % self.shrink_ratio
                pos_emb = self.latent_positional_embedding(code_index)  # 1 x T x C
                expand_quantize = pos_emb + expand_quantize
                if self.share_emb:
                    word_predict = F.linear(expand_quantize, self.decoder.embed_tokens.weight)
                else:
                    word_predict = F.linear(expand_quantize, self.word_predict_out)

            if self.args.use_deconv and not extrac_code_only:
                deconv_output = self.text_conv_encoder(quantize.permute(1, 2, 0), lengths, pad_num,
                                                       full_tokens.ne(self.pad_index))
                quantize = deconv_output.transpose(1, 2)[:, :max_len, :]  # B x T x C

                if self.training and self.aug_loss == 'deconv_predict':
                    if self.share_emb:
                        word_predict = F.linear(quantize, self.decoder.embed_tokens.weight)
                    else:
                        word_predict = F.linear(quantize, self.word_predict_out)
        else:
            quantize = text_conv_out
            diff = text_conv_out.new_zeros(1)
            quantize_stats = {}
            prior_logits = prior_pesudo_gold = None

        if self.code_prior is None:
            quantize_out = {'encoder_out': quantize,  # masked T X batch x C  or B x T x C when use deconv
                            'encoder_padding_mask': ~mask,  # B x T, this mask sets padding to be True
                            'encoder_embedding': None,  # B x T x C
                            'word_predict': word_predict,
                            }
        else:
            quantize_out = {'encoder_out': quantize,  # masked T X batch x C  or B x T x C when use deconv
                            'encoder_padding_mask': ~mask,  # B x T, this mask sets padding to be True
                            'encoder_embedding': None,  # B x T x C
                            'word_predict': word_predict,
                            'code_prior_logits': prior_logits,
                            'code_prior_gold': prior_pesudo_gold,
                            }

        if self.global_quantizer is not None:
            dummy_mask = mask.new_ones((1, text_conv_out.size(1)))  # 1 x B
            gvec = text_conv_out.mean(0)  # B x C
            gquants = []
            gids = []
            for ii, gquant in enumerate(self.global_quantizer):
                d = gquant.dim
                global_quantize, global_diff, global_embed_ind, \
                global_quantize_stats = gquant(gvec[:, ii*d:(ii+1)*d].unsqueeze(0),
                                                dummy_mask,
                                                prefix="global_{}_".format(ii))
                diff = diff + global_diff
                quantize_stats.update(global_quantize_stats)
                gquants.append(global_quantize)

                if gquant.soft:
                    global_embed_ind = F.one_hot(global_embed_ind, gquant.n_embed).sum(1).max(1)
                gids.append(global_embed_ind)  # batch_size
            # quantize = torch.cat([global_quantize, quantize], dim=0)
            # mask = torch.cat([dummy_mask.transpose(0, 1), mask], dim=1)
            quantize_out['global_quantize'] = torch.cat(gquants, dim=-1)

        if not self.training:
            embed_ind = embed_ind.view(*text_conv_out.shape[:-1])  # T x batch
            codes = {'bottom_codes': embed_ind.transpose(0, 1).masked_fill(~mask, -1)}
            if self.global_quantizer is not None:
                codes['global_codes'] = gids
        else:
            codes = None
        return mask, diff, quantize_out, quantize_stats, codes

    def forward_decoder(self, decoder_tokens, encoder_out, incremental_state=None):
        decoder_out = self.decoder(decoder_tokens, encoder_out=encoder_out, incremental_state=incremental_state,
                                   aug_input=self.aug_input)
        return decoder_out

    def max_positions(self):
        """Maximum length supported by the model."""
        if self.decoder is not None:
            return self.decoder.max_positions()
        else:
            return self.args.max_source_positions

    def max_decoder_positions(self):
        """Maximum length supported by the decoder."""
        return self.max_positions()

    def reorder_encoder_out(self, encoder_out, new_order):
        """
        Reorder encoder output according to *new_order*.

        Args:
            encoder_out: output from the ``forward()`` method
            new_order (LongTensor): desired order

        Returns:
            *encoder_out* rearranged according to *new_order*
        """
        if encoder_out['encoder_out'] is not None:
            idx = 0 if self.args.use_deconv else 1
            encoder_out['encoder_out'] = \
                encoder_out['encoder_out'].index_select(idx, new_order)
        if encoder_out['encoder_padding_mask'] is not None:
            encoder_out['encoder_padding_mask'] = \
                encoder_out['encoder_padding_mask'].index_select(0, new_order)
        if encoder_out.get('encoder_states', None) is not None:
            for idx, state in enumerate(encoder_out['encoder_states']):
                encoder_out['encoder_states'][idx] = state.index_select(1, new_order)
        return encoder_out

    def quantization(self, codes, code_mask, global_codes=None, extract_codes_only=False):
        # codes: batch x T; code_mask: batch x T; mask here sets pad to be True
        # global_codes: batch
        quantize = self.bottom_quantizer.embed_code(codes)  # batch x T x dim

        # todo: global codes needs to be reimplemented
        if global_codes is not None:
            global_quantize = self.global_quantizer.embed_code(global_codes.unsqueeze(0))  # 1 x batch x dim
            dummy_mask = code_mask.new_zeros((code_mask.size(0)))  # B x 1
            quantize = torch.cat([global_quantize, quantize], dim=0)
            code_mask = torch.cat([dummy_mask.transpose(0, 1), code_mask], dim=1)

        if self.args.use_deconv and not extract_codes_only:
            valid = ~code_mask
            lengths = (torch.sum(valid, dim=1).long() - 1) * self.shrink_ratio + 1
            max_length = torch.max(lengths).item()
            dummy_mask = torch.arange(max_length, device=codes.device).type_as(lengths).expand(len(lengths), max_length)
            dummy_mask = dummy_mask < lengths.unsqueeze(1)
            deconv_output = self.text_conv_encoder(quantize.transpose(1, 2), lengths, pad_num=0,
                                                   mask=dummy_mask)
            quantize = deconv_output.transpose(1, 2)[:, :max_length, :]  # B x T x C

        quantize_out = {'encoder_out': quantize.transpose(0, 1),  # masked T X batch x C
                        'encoder_padding_mask': code_mask,  # B x T, this mask sets padding to be True
                        }

        return quantize_out


@register_model_architecture('vqvae_lm', 'vqvae_lm')
def base_architecture(args):
    args.encoder_embed_path = getattr(args, 'encoder_embed_path', None)
    args.encoder_embed_dim = getattr(args, 'encoder_embed_dim', 512)
    args.encoder_ffn_embed_dim = getattr(args, 'encoder_ffn_embed_dim', 2048)
    args.encoder_layers = getattr(args, 'encoder_layers', 6)
    args.encoder_attention_heads = getattr(args, 'encoder_attention_heads', 8)
    args.encoder_normalize_before = getattr(args, 'encoder_normalize_before', False)
    args.encoder_learned_pos = getattr(args, 'encoder_learned_pos', False)
    args.decoder_embed_path = getattr(args, 'decoder_embed_path', None)
    args.decoder_embed_dim = getattr(args, 'decoder_embed_dim', args.encoder_embed_dim)
    args.decoder_ffn_embed_dim = getattr(args, 'decoder_ffn_embed_dim', args.encoder_ffn_embed_dim)
    args.decoder_layers = getattr(args, 'decoder_layers', 6)
    args.decoder_attention_heads = getattr(args, 'decoder_attention_heads', 8)
    args.decoder_normalize_before = getattr(args, 'decoder_normalize_before', False)
    args.decoder_learned_pos = getattr(args, 'decoder_learned_pos', False)
    args.attention_dropout = getattr(args, 'attention_dropout', 0.)
    args.activation_dropout = getattr(args, 'activation_dropout', 0.)
    args.activation_fn = getattr(args, 'activation_fn', 'relu')
    args.dropout = getattr(args, 'dropout', 0.1)
    args.adaptive_softmax_cutoff = getattr(args, 'adaptive_softmax_cutoff', None)
    args.adaptive_softmax_dropout = getattr(args, 'adaptive_softmax_dropout', 0)
    args.share_decoder_input_output_embed = getattr(args, 'share_decoder_input_output_embed', False)
    args.share_all_embeddings = getattr(args, 'share_all_embeddings', False)
    args.no_token_positional_embeddings = getattr(args, 'no_token_positional_embeddings', False)
    args.adaptive_input = getattr(args, 'adaptive_input', False)
    args.no_cross_attention = getattr(args, 'no_cross_attention', False)
    args.cross_self_attention = getattr(args, 'cross_self_attention', False)
    args.layer_wise_attention = getattr(args, 'layer_wise_attention', False)

    args.decoder_output_dim = getattr(args, 'decoder_output_dim', args.decoder_embed_dim)
    args.decoder_input_dim = getattr(args, 'decoder_input_dim', args.decoder_embed_dim)

    args.bottom_conv_kernel_size = getattr(args, 'bottom_conv_kernel_size', '5,5')
    args.bottom_conv_stride = getattr(args, 'bottom_conv_stride', '2,2')
    args.bottom_latent_dim = getattr(args, 'bottom_latent_dim', args.encoder_embed_dim)
    args.bottom_latent_k = getattr(args, 'bottom_latent_k', 4096)

    args.wide_conv_kernel_size = getattr(args, 'wide_conv_kernel_size', '5,5')
    args.wide_conv_stride = getattr(args, 'wide_conv_stride', '2,2')
    args.wide_latent_dim = getattr(args, 'wide_latent_dim', args.encoder_embed_dim)
    args.wide_latent_k = getattr(args, 'wide_latent_k', 4096)

    args.soft_em = getattr(args, 'soft_em', 0)
    args.soft_max_temp = getattr(args, 'soft_max_temp', 5.)
    args.soft_min_temp = getattr(args, 'soft_min_temp', 1.)
    args.soft_temp_anneal_steps = getattr(args, 'soft_temp_anneal_steps', 0)
    args.soft_samples = getattr(args, 'soft_samples', 5)

    args.use_bottom_quantants_encoder = getattr(args, 'use_bottom_quantants_encoder', 0)
    args.bottom_encoder_ffn_embed_dim = getattr(args, 'bottom_encoder_ffn_embed_dim', 1024)
    args.bottom_encoder_layers = getattr(args, 'bottom_encoder_layers', 3)
    args.bottom_encoder_attention_heads = getattr(args, 'bottom_encoder_attention_heads', 4)

    args.drop_word_prob = getattr(args, 'drop_word_prob', 0.0)
    args.pretrain_steps = getattr(args, 'pretrain_steps', -1)
    args.add_latent_positions = getattr(args, 'add_latent_positions', 0)
    args.context_window = getattr(args, 'context_window', 0)

    args.use_global_quantant = getattr(args, 'use_global_quantant', 0)
    args.global_latent_dim = getattr(args, 'global_latent_dim', args.bottom_latent_dim)
    args.global_latent_k = getattr(args, 'global_latent_k', args.bottom_latent_k // 8)


@register_model_architecture('vqvae_lm', "vqvae_lm_base")
def vqvae_base(args):
    base_architecture(args)<|MERGE_RESOLUTION|>--- conflicted
+++ resolved
@@ -74,12 +74,6 @@
             embed = torch.normal(mean=0, std=dim ** -0.5, size=(dim, n_embed))
             self.register_buffer('embed', embed)
 
-<<<<<<< HEAD
-        # embed = torch.randn(dim, n_embed)
-        embed = torch.normal(mean=0, std=dim ** -0.5, size=(dim, n_embed))
-        self.register_buffer('embed', embed)
-=======
->>>>>>> 588722d0
         self.register_buffer('cluster_size', torch.zeros(n_embed))
         self.register_buffer('embed_avg', self.embed.clone())
 
